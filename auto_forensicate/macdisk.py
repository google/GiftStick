--- conflicted
+++ resolved
@@ -53,11 +53,7 @@
 
 
 def _DictFromDiskutilInfo(deviceid):
-<<<<<<< HEAD
-  """Calls diskutil info for a specific device id.
-=======
   """Calls diskutil info for a specific device ID.
->>>>>>> a1acdbb8
 
   Args:
     deviceid(string): a given device id for a disk like object.
