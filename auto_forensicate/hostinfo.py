# -*- coding: utf-8 -*-
# Copyright 2018 Google LLC
#
# Licensed under the Apache License, Version 2.0 (the "License");
# you may not use this file except in compliance with the License.
# You may obtain a copy of the License at
#
#     https://www.apache.org/licenses/LICENSE-2.0
#
# Unless required by applicable law or agreed to in writing, software
# distributed under the License is distributed on an "AS IS" BASIS,
# WITHOUT WARRANTIES OR CONDITIONS OF ANY KIND, either express or implied.
# See the License for the specific language governing permissions and
# limitations under the License.
"""Helpers class for accessing system information."""

from __future__ import unicode_literals

import os
import subprocess
import time
import uuid


def ReadDMI(name):
  """Reads a DMI value from the /sys filesystem.

  Args:
    name (str): the name of the DMI value to read.

  Returns:
    str: the DMI value, or None if not available.
  """
  dmi_value = None
  dmi_path = os.path.join('/sys/class/dmi/id/', name)
  try:
    with open(dmi_path, 'r') as d_f:
      dmi_value = d_f.read().strip()
  except IOError:
    pass
  return dmi_value


def GetChassisSerial():
  """Gets the system's chassis serial number.

  Returns:
    str: the serial number.
  """
  return ReadDMI('chassis_serial')


def GetSystemInformation():
  """Gets the system's hardware information.

  Returns:
    str: the information, outputs of dmidecode, or None.
  """
  dmi_info = None
  try:
<<<<<<< HEAD
    dmi_info = subprocess.check_output(['dmidecode', '--type=system']).decode()
=======
    dmidecode_path = Which('dmidecode')
    dmi_info = subprocess.check_output([dmidecode_path, '--type=system'])
>>>>>>> b2db3454
  except subprocess.CalledProcessError:
    pass
  return dmi_info


def GetMachineUUID():
  """Gets the system's product UUID.

  Returns:
    str: the product UUID.
  """
  return ReadDMI('product_uuid')


def GetRandomUUID():
  """Generates a random UUID.

  Returns:
    str: the UUID.
  """
  return str(uuid.uuid4())


def GetIdentifier():
  """Gets an identifier for the machine.

  It first tries to use the machine's serial number, then the machine's UUID,
  and defaults to a random UUID.

  Returns:
    str: the identifier.
  """
  identifier = (GetChassisSerial() or
                GetMachineUUID() or
                GetRandomUUID())
  return identifier


def GetUdevadmInfo(device_name):
  """Uses udevadm to pull metadata for a device.

  Args:
    device_name(str): the name of the device. ie: 'sda'

  Returns:
    dict: a dictionary of udev properties.
  """
  device_metadata = {}
<<<<<<< HEAD
  cmd = ['/sbin/udevadm', 'info', '--query', 'property', '--name', device_name]
  udevadm_output = subprocess.check_output(cmd).decode()
=======
  udevadm_path = Which('udevadm')
  cmd = [udevadm_path, 'info', '--query', 'property', '--name', device_name]
  udevadm_output = subprocess.check_output(cmd)
>>>>>>> b2db3454
  device_metadata['udevadm_text_output'] = udevadm_output
  for line in udevadm_output.split('\n'):
    try:
      key, value = line.strip().split('=', 1)
      device_metadata[key] = value
    except ValueError:
      pass
  return device_metadata


def GetTime():
  """Returns the current time as a iso string."""
  return time.strftime('%Y%m%d-%H%M%S', time.gmtime())


def Which(cmd):
  """Searches for a binary in the current PATH environment variable.

  Args:
    cmd(str): the binary to search for.
  Returns:
    str: the first found path to a binary with the same name, or None.
  """
  path_list = os.environ.get('PATH', os.defpath).split(os.pathsep)
  for directory in path_list:
    name = os.path.join(directory, cmd)
    if os.path.isdir(name):
      continue
    if os.path.exists(name) and os.access(name, os.F_OK | os.X_OK):
      return name
  return None<|MERGE_RESOLUTION|>--- conflicted
+++ resolved
@@ -58,12 +58,8 @@
   """
   dmi_info = None
   try:
-<<<<<<< HEAD
-    dmi_info = subprocess.check_output(['dmidecode', '--type=system']).decode()
-=======
     dmidecode_path = Which('dmidecode')
     dmi_info = subprocess.check_output([dmidecode_path, '--type=system'])
->>>>>>> b2db3454
   except subprocess.CalledProcessError:
     pass
   return dmi_info
@@ -112,14 +108,9 @@
     dict: a dictionary of udev properties.
   """
   device_metadata = {}
-<<<<<<< HEAD
-  cmd = ['/sbin/udevadm', 'info', '--query', 'property', '--name', device_name]
-  udevadm_output = subprocess.check_output(cmd).decode()
-=======
   udevadm_path = Which('udevadm')
   cmd = [udevadm_path, 'info', '--query', 'property', '--name', device_name]
   udevadm_output = subprocess.check_output(cmd)
->>>>>>> b2db3454
   device_metadata['udevadm_text_output'] = udevadm_output
   for line in udevadm_output.split('\n'):
     try:
