--- conflicted
+++ resolved
@@ -118,7 +118,6 @@
       errors.RecipeException: if the dcfldd process returns with an error.
       IOError: if CloseStream() is called before GetStream().
     """
-<<<<<<< HEAD
     if not self.use_dcfldd:
       self._stream.close()
     else:
@@ -140,28 +139,6 @@
       if code > 0:
         raise errors.RecipeException('Command dcfldd returned non-zero exit status {0:d}, with error: "{1:s}"'.format(code, error.decode()))
       return error
-=======
-    if not self._ddprocess:
-      raise IOError('Illegal call to CloseStream() before GetStream()')
-
-    # If there is anything still to read from the subprocess then CloseStream
-    # has been called early, terminate the child process to avoid deadlock.
-    c = self._ddprocess.stdout.read(1)
-    if c:
-      # TODO log this
-      self._ddprocess.terminate()
-      raise errors.RecipeException(
-          'CloseStream() called but stdout still had data')
-
-    self._ddprocess.wait()
-    code = self._ddprocess.returncode
-    error = self._ddprocess.stderr.read()
-    if code > 0:
-      raise errors.RecipeException(
-          'Command dcfldd returned non-zero exit status {0:d}, '
-          'with error: "{1:s}"'.format(code, error.decode()))
-    return error
->>>>>>> 26bbefda
 
   def GetDescription(self):
     """Get a human readable description about the device.
